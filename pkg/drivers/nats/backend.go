package nats

import (
	"context"
	"encoding/json"
	"errors"
	"time"

	"github.com/k3s-io/kine/pkg/server"
	"github.com/nats-io/nats.go/jetstream"
	"github.com/sirupsen/logrus"
)

// TODO: version this data structure to simplify and optimize for size.
type natsData struct {
	// v1 fields
	KV           *server.KeyValue `json:"KV"`
	PrevRevision int64            `json:"PrevRevision"`
	Create       bool             `json:"Create"`
	Delete       bool             `json:"Delete"`

	CreateTime time.Time `json:"-"`
}

func (d *natsData) Encode() ([]byte, error) {
	buf, err := json.Marshal(d)
	return buf, err
}

func (d *natsData) Decode(e jetstream.KeyValueEntry) error {
	if e == nil || e.Value() == nil {
		return nil
	}

	err := json.Unmarshal(e.Value(), d)
	if err != nil {
		return err
	}
	d.KV.ModRevision = int64(e.Revision())
	if d.KV.CreateRevision == 0 {
		d.KV.CreateRevision = d.KV.ModRevision
	}
	d.CreateTime = e.Created()
	return nil
}

// Ensure Backend implements server.Backend.
var _ server.Backend = (&Backend{})

type Backend struct {
	kv func(bool) *KeyValue
	l  *logrus.Logger
}

// isExpiredKey checks if the key is expired based on the create time and lease.
func (b *Backend) isExpiredKey(value *natsData) bool {
	if value.KV.Lease == 0 {
		return false
	}

	return time.Now().After(value.CreateTime.Add(time.Second * time.Duration(value.KV.Lease)))
}

// get returns the key-value entry for the given key and revision, if specified.
// This takes into account entries that have been marked as deleted or expired.
func (b *Backend) get(ctx context.Context, key string, revision int64, allowDeletes bool) (int64, *natsData, error) {
	var (
		entry jetstream.KeyValueEntry
		err   error
	)

	// Get latest revision if not specified.
	if revision <= 0 {
		entry, err = b.kv(false).Get(ctx, key)
	} else {
		entry, err = b.kv(false).GetRevision(ctx, key, uint64(revision))
	}
	if err != nil {
		return 0, nil, err
	}

	rev := int64(entry.Revision())

	var val natsData
	err = val.Decode(entry)
	if err != nil {
		return 0, nil, err
	}

	if (val.Delete && !allowDeletes) || b.isExpiredKey(&val) {
		err = jetstream.ErrKeyNotFound
	}

	/*
		if b.isExpiredKey(&val) {
				err := b.kv(true).Delete(ctx, val.KV.Key, jetstream.LastRevision(uint64(rev)))
				if err != nil {
					b.l.Warnf("Failed to delete expired key %s: %v", val.KV.Key, err)
				}
			// Return a zero indicating the key was deleted.
			return rev, &val, jetstream.ErrKeyNotFound
		}
	*/

	return rev, &val, nil
}

// Start starts the backend.
// See https://github.com/kubernetes/kubernetes/blob/442a69c3bdf6fe8e525b05887e57d89db1e2f3a5/staging/src/k8s.io/apiserver/pkg/storage/storagebackend/factory/etcd3.go#L97
func (b *Backend) Start(ctx context.Context) error {
	b.l.Infof("Creating health key...")

	rev, err := b.Create(ctx, "/registry/health", []byte(`{"health":"true"}`), 0)
	if err == nil {
		return nil
	}

	// Already exists, perform an update to increment the revision.
	if err == server.ErrKeyExists {
		_, _, _, err = b.Update(ctx, "/registry/health", []byte(`{"health":"true"}`), rev, 0)
		return err
	}

	return err
}

// DbSize get the kineBucket size from JetStream.
func (b *Backend) DbSize(ctx context.Context) (int64, error) {
	return b.kv(false).BucketSize(ctx)
}

// CurrentRevision returns the current revision of the database.
func (b *Backend) CurrentRevision(ctx context.Context) (int64, error) {
	return b.kv(false).BucketRevision(), nil
}

// Count returns an exact count of the number of matching keys and the current revision of the database.
func (b *Backend) Count(ctx context.Context, prefix, startKey string, revision int64) (int64, int64, error) {
	count, err := b.kv(false).Count(ctx, prefix, startKey, revision)
	if err != nil {
		return 0, 0, err
	}

	storeRev := b.kv(false).BucketRevision()
	return storeRev, count, nil
}

// Get returns the store's current revision, the associated server.KeyValue or an error.
func (b *Backend) Get(ctx context.Context, key, rangeEnd string, limit, revision int64) (int64, *server.KeyValue, error) {
	storeRev := b.kv(false).BucketRevision()
	// Get the kv entry and return the revision.
	rev, nv, err := b.get(ctx, key, revision, false)
	if err == nil {
		if nv == nil {
			return storeRev, nil, nil
		}
		return rev, nv.KV, nil
	}
	if err == jetstream.ErrKeyNotFound {
		return storeRev, nil, nil
	}

	return rev, nil, err
}

// Create attempts to create the key-value entry and returns the revision number.
func (b *Backend) Create(ctx context.Context, key string, value []byte, lease int64) (int64, error) {
	// Check if key exists already. If the entry exists even if marked as expired or deleted,
	// the revision will be returned to apply an update.
	rev, pnv, err := b.get(ctx, key, 0, true)
	// If an error other than key not found, return.
	if err != nil && err != jetstream.ErrKeyNotFound {
		return 0, err
	}

	nv := natsData{
		Delete:       false,
		Create:       true,
		PrevRevision: 0,
		KV: &server.KeyValue{
			Key:            key,
			CreateRevision: 0,
			ModRevision:    0,
			Value:          value,
			Lease:          lease,
		},
	}

	if pnv != nil {
		if !pnv.Delete {
			return 0, server.ErrKeyExists
		}
		nv.PrevRevision = pnv.KV.ModRevision
	}

	data, err := nv.Encode()
	if err != nil {
		return 0, err
	}

	if pnv != nil {
		seq, err := b.kv(true).Update(ctx, key, data, uint64(rev))
		if err != nil {
			if jsWrongLastSeqErr.Is(err) {
				b.l.Debugf("create conflict: key=%s, rev=%d, err=%s", key, rev, err)
				return 0, server.ErrKeyExists
			}
			return 0, err
		}

		return int64(seq), nil
	}

	// An update with a zero revision will create the key.
	seq, err := b.kv(true).Create(ctx, key, data)
	if err != nil {
		if jsWrongLastSeqErr.Is(err) {
			b.l.Debugf("create conflict: key=%s, rev=0, err=%s", key, err)
			return 0, server.ErrKeyExists
		}
		return 0, err
	}

	return int64(seq), nil
}

func (b *Backend) Delete(ctx context.Context, key string, revision int64) (int64, *server.KeyValue, bool, error) {
	// Get the key, allow deletes.
	rev, pnv, err := b.get(ctx, key, 0, true)
	if err != nil {
		if err == jetstream.ErrKeyNotFound {
			return rev, nil, true, nil
		}
		return rev, nil, false, err
	}
	if pnv == nil {
		return rev, nil, true, nil
	}
	if pnv.Delete {
		return rev, pnv.KV, true, nil
	}
	if revision != 0 && pnv.KV.ModRevision != revision {
		return rev, pnv.KV, false, nil
	}

	nv := natsData{
		Delete:       true,
		PrevRevision: rev,
		KV:           pnv.KV,
	}
	data, err := nv.Encode()
	if err != nil {
		return rev, nil, false, err
	}

	// Update with a tombstone.
	drev, err := b.kv(true).Update(ctx, key, data, uint64(rev))
	if err != nil {
		if jsWrongLastSeqErr.Is(err) {
<<<<<<< HEAD
			b.l.Debugf("delete conflict: key=%s, rev=%d, err=%s", key, rev, err)
			return 0, nil, false, nil
=======
			b.l.Warnf("delete conflict: key=%s, rev=%d, err=%s", key, rev, err)

			rev, pnd, err := b.get(ctx, key, 0, false)

			var kv *server.KeyValue
			if pnd != nil {
				kv = pnd.KV
			}

			return rev, kv, false, err
>>>>>>> 72a114c1
		}
		return rev, pnv.KV, false, nil
	}

	err = b.kv(true).Delete(ctx, key, jetstream.LastRevision(drev))
	if err != nil {
		if jsWrongLastSeqErr.Is(err) {
			b.l.Debugf("delete conflict: key=%s, rev=%d, err=%s", key, drev, err)
			return 0, nil, false, nil
		}
		return rev, pnv.KV, false, nil
	}

	return int64(drev), pnv.KV, true, nil
}

func (b *Backend) Update(ctx context.Context, key string, value []byte, revision, lease int64) (int64, *server.KeyValue, bool, error) {
	// Get the latest revision of the key.
	rev, pnv, err := b.get(ctx, key, 0, false)
	// TODO: correct semantics for these various errors?
	if err != nil {
		if err == jetstream.ErrKeyNotFound {
			return rev, nil, false, nil
		}
		return rev, nil, false, err
	}

	// Return nothing?
	if pnv == nil {
		return 0, nil, false, nil
	}

	// Incorrect revision, return the current value.
	if pnv.KV.ModRevision != revision {
		return rev, pnv.KV, false, nil
	}

	nv := natsData{
		Delete:       false,
		Create:       false,
		PrevRevision: pnv.KV.ModRevision,
		KV: &server.KeyValue{
			Key:            key,
			CreateRevision: pnv.KV.CreateRevision,
			Value:          value,
			Lease:          lease,
		},
	}

	if pnv.KV.CreateRevision == 0 {
		nv.KV.CreateRevision = rev
	}

	data, err := nv.Encode()
	if err != nil {
		return 0, nil, false, err
	}

	seq, err := b.kv(true).Update(ctx, key, data, uint64(revision))
	if err != nil {
		// This may occur if a concurrent writer created the key.
		if jsWrongLastSeqErr.Is(err) {
<<<<<<< HEAD
			b.l.Debugf("update conflict: key=%s, rev=%d, err=%s", key, revision, err)
			return 0, nil, false, nil
=======
			b.l.Warnf("update conflict: key=%s, rev=%d, err=%s", key, revision, err)

			rev, pnd, err := b.get(ctx, key, 0, false)

			var kv *server.KeyValue
			if pnd != nil {
				kv = pnd.KV
			}

			return rev, kv, false, err
>>>>>>> 72a114c1
		}
		return 0, nil, false, err
	}

	nv.KV.ModRevision = int64(seq)

	return int64(seq), nv.KV, true, nil
}

// List returns a range of keys starting with the prefix.
// This would translated to one or more tokens, e.g. `a.b.c`.
// The startKey would be the next set of tokens that follow the prefix
// that are alphanumerically equal to or greater than the startKey.
// If limit is provided, the maximum set of matches is limited.
// If revision is provided, this indicates the maximum revision to return.
func (b *Backend) List(ctx context.Context, prefix, startKey string, limit, maxRevision int64) (int64, []*server.KeyValue, error) {
	matches, err := b.kv(false).List(ctx, prefix, startKey, limit, maxRevision)
	if err != nil {
		return 0, nil, err
	}

	kvs := make([]*server.KeyValue, 0, len(matches))
	for _, e := range matches {
		var nd natsData
		err = nd.Decode(e)
		if err != nil {
			return 0, nil, err
		}
		kvs = append(kvs, nd.KV)
	}

	storeRev := b.kv(false).BucketRevision()
	return storeRev, kvs, nil
}

func (b *Backend) Watch(ctx context.Context, prefix string, startRevision int64) server.WatchResult {
	events := make(chan []*server.Event, 32)

	go func() {
		defer close(events)
		lastRevision := startRevision

		// Loop to re-establish the watch if it fails.
		var w KeyWatcher
	outer:
		for {
			var err error
			w, err = b.kv(false).Watch(ctx, prefix, lastRevision)
			if err == nil {
				break
			}
			b.l.Warnf("watch init: prefix=%s, err=%s", prefix, err)
			time.Sleep(time.Second)
		}
		defer w.Stop()

		for {
			select {
			case <-ctx.Done():
				err := ctx.Err()
				if err == nil || errors.Is(err, context.Canceled) {
					return
				}
				b.l.Debugf("watch ctx: prefix=%s, err=%s", prefix, err)
				w.Stop()
				goto outer

			case err := <-w.Err():
				b.l.Debugf("watch error: prefix=%s, err=%s", prefix, err)
				w.Stop()
				goto outer

			case e := <-w.Updates():
				lastRevision = int64(e.Revision())

				if e.Operation() != jetstream.KeyValuePut {
					continue
				}

				key := e.Key()

				var nd natsData
				err := nd.Decode(e)
				if err != nil {
					b.l.Debugf("watch decode: key=%s, err=%s", key, err)
					continue
				}

				event := server.Event{
					Create: nd.Create,
					Delete: nd.Delete,
					KV:     nd.KV,
					PrevKV: &server.KeyValue{},
				}

				if nd.PrevRevision > 0 {
					_, pnd, err := b.get(ctx, key, nd.PrevRevision, false)
					if err == nil {
						event.PrevKV = pnd.KV
					}
				}

				events <- []*server.Event{&event}
			}
		}
	}()

	rev := startRevision
	if rev == 0 {
		rev = b.kv(false).BucketRevision()
	}

	return server.WatchResult{
		Events:          events,
		CurrentRevision: rev,
	}
}

// Compact is a no-op / not implemented. Revision history is managed by the jetstream bucket.
func (b *Backend) Compact(ctx context.Context, revision int64) (int64, error) {
	return revision, nil
}<|MERGE_RESOLUTION|>--- conflicted
+++ resolved
@@ -257,10 +257,6 @@
 	drev, err := b.kv(true).Update(ctx, key, data, uint64(rev))
 	if err != nil {
 		if jsWrongLastSeqErr.Is(err) {
-<<<<<<< HEAD
-			b.l.Debugf("delete conflict: key=%s, rev=%d, err=%s", key, rev, err)
-			return 0, nil, false, nil
-=======
 			b.l.Warnf("delete conflict: key=%s, rev=%d, err=%s", key, rev, err)
 
 			rev, pnd, err := b.get(ctx, key, 0, false)
@@ -271,7 +267,6 @@
 			}
 
 			return rev, kv, false, err
->>>>>>> 72a114c1
 		}
 		return rev, pnv.KV, false, nil
 	}
@@ -334,10 +329,6 @@
 	if err != nil {
 		// This may occur if a concurrent writer created the key.
 		if jsWrongLastSeqErr.Is(err) {
-<<<<<<< HEAD
-			b.l.Debugf("update conflict: key=%s, rev=%d, err=%s", key, revision, err)
-			return 0, nil, false, nil
-=======
 			b.l.Warnf("update conflict: key=%s, rev=%d, err=%s", key, revision, err)
 
 			rev, pnd, err := b.get(ctx, key, 0, false)
@@ -348,7 +339,6 @@
 			}
 
 			return rev, kv, false, err
->>>>>>> 72a114c1
 		}
 		return 0, nil, false, err
 	}
